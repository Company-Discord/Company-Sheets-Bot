# bot.py
import os
import json
import asyncio
from datetime import datetime

import discord
from discord import app_commands
from discord.ext import commands
from dotenv import load_dotenv

import gspread
from google.oauth2.service_account import Credentials

# ================= Env & config =================
load_dotenv()

DISCORD_BOT_TOKEN = os.getenv("DISCORD_BOT_TOKEN")

SPREADSHEET_ID = os.getenv("GOOGLE_SPREADSHEET_ID")            # the /d/<THIS>/edit ID
WORKSHEET_NAME = os.getenv("GOOGLE_WORKSHEET_NAME", "Sheet1")  # your tab name
SA_JSON_INLINE = os.getenv("GOOGLE_SERVICE_ACCOUNT_JSON_INLINE")
SA_JSON_PATH = os.getenv("GOOGLE_SERVICE_ACCOUNT_JSON_PATH")    # optional alternative

if not DISCORD_BOT_TOKEN:
    raise RuntimeError("Missing DISCORD_BOT_TOKEN environment variable.")

# ================= Discord bot =================
intents = discord.Intents.default()
intents.members = True  # optional; helps with display names

bot = commands.Bot(command_prefix="!", intents=intents)  # prefix unused for slash
tree = bot.tree

write_lock = asyncio.Lock()

# ================= Google Sheets helpers =================
SCOPES = [
    "https://www.googleapis.com/auth/spreadsheets",
    "https://www.googleapis.com/auth/drive",
]

def make_gspread_client() -> gspread.Client:
    if SA_JSON_INLINE:
        info = json.loads(SA_JSON_INLINE)
        creds = Credentials.from_service_account_info(info, scopes=SCOPES)
    elif SA_JSON_PATH:
        creds = Credentials.from_service_account_file(SA_JSON_PATH, scopes=SCOPES)
    else:
        raise RuntimeError(
            "Missing Google service account credentials. Set GOOGLE_SERVICE_ACCOUNT_JSON_INLINE "
            "or GOOGLE_SERVICE_ACCOUNT_JSON_PATH."
        )
    return gspread.authorize(creds)

def open_sheet(worksheet_name: str | None = None):
    gc = make_gspread_client()
    sh = gc.open_by_key(SPREADSHEET_ID)
    ws = sh.worksheet(worksheet_name or WORKSHEET_NAME)
    return gc, sh, ws

def safe_append_row(values: list[str | int | float], worksheet_name: str | None = None):
    _, _, ws = open_sheet(worksheet_name)
    ws.append_row(values, value_input_option="USER_ENTERED")

def safe_set_cell(a1: str, value: str | int | float, worksheet_name: str | None = None):
    _, _, ws = open_sheet(worksheet_name)
    ws.update_acell(a1, value)

# ================= Startup & sync =================
@bot.event
async def setup_hook():
    # Load cogs before the bot connects
    try:
        await bot.load_extension("duel_royale")
        print("Loaded duel_royale cog ✅")
    except Exception as e:
        print(f"Failed loading duel_royale: {e}")
    try:
        await bot.load_extension("fun")  # /rat lives here
        print("Loaded fun cog ✅")
    except Exception as e:
        print(f"Failed loading fun: {e}")

async def sync_all_commands():
    """Sync commands to all guilds and globally"""
    try:
<<<<<<< HEAD
        print("Registered commands in code:", [c.name for c in tree.get_commands()])

        # Per-guild sync (instant in each server)
=======
        commands = tree.get_commands()
        print(f"Registered commands in code: {[c.name for c in commands]} (Total: {len(commands)})")
        
        # List all commands with their types
        for cmd in commands:
            print(f"  - {cmd.name}: {type(cmd).__name__}")

        # Per-guild sync (instant in each server, handles guild-specific commands)
        total = 0
        print(f"Syncing commands to {len(bot.guilds)} guilds")
>>>>>>> e2645dbe
        for g in bot.guilds:
            gobj = discord.Object(id=g.id)
            print(f"Attempting to sync to guild {g.name} ({g.id})...")
            synced = await tree.sync(guild=gobj)
            print(f"Synced {len(synced)} commands to guild {g.name} ({g.id})")
<<<<<<< HEAD

        # Global sync (rolls out everywhere; may take a bit)
=======
            if synced:
                print(f"  Synced command names: {[cmd.name for cmd in synced]}")
            total += len(synced)

        # Global sync (works everywhere; may take a few minutes to appear)
        print("Attempting global sync...")
>>>>>>> e2645dbe
        synced_global = await tree.sync()
        print(f"Synced {len(synced_global)} commands globally")
        if synced_global:
            print(f"  Global synced command names: {[cmd.name for cmd in synced_global]}")
    except Exception as e:
        print("Command sync failed:", e)
        import traceback
        traceback.print_exc()

@bot.event
async def on_ready():
    print(f"Logged in as {bot.user} (ID: {bot.user.id})")
    print(f"Bot is in {len(bot.guilds)} guild(s)")
    
    # Sync commands now that bot is fully connected and has guild information
    await sync_all_commands()
        
# ================= Utility / admin =================
@app_commands.default_permissions(administrator=True)
@tree.command(name="sync_commands", description="Force-resync slash commands to THIS server (admin only).")
async def sync_commands(interaction: discord.Interaction):
    await interaction.response.defer(ephemeral=True)
    try:
        gobj = discord.Object(id=interaction.guild_id)
        synced = await tree.sync(guild=gobj)
        await interaction.followup.send(
            f"Synced **{len(synced)}** commands to **{interaction.guild.name}** ({interaction.guild_id}).",
            ephemeral=True
        )
    except Exception as e:
        await interaction.followup.send(f"Sync failed: `{e}`", ephemeral=True)

# ================= Bot health =================
@tree.command(name="status", description="Check bot → Google Sheets connectivity.")
async def status(interaction: discord.Interaction):
    await interaction.response.defer(ephemeral=True)
    try:
        _, _, ws = open_sheet()
        await interaction.followup.send(
            f"✅ Connected to **{ws.spreadsheet.title}** / **{ws.title}**.",
            ephemeral=True
        )
    except Exception as e:
        await interaction.followup.send(f"❌ Sheets error: `{e}`", ephemeral=True)

@tree.command(name="ping", description="Latency check.")
async def ping(interaction: discord.Interaction):
    print(f"Ping command received from {interaction.user} in {interaction.guild.name} ({interaction.guild_id})")
    await interaction.response.send_message(f"Local Pong! `{round(bot.latency*1000)}ms`", ephemeral=True)

@tree.command(name="test_example", description="Simple test command to verify bot is responding.", guilds=[discord.Object(id=1415122720437571666)])
async def test(interaction: discord.Interaction):
    print(f"Test command received from {interaction.user} in {interaction.guild.name} ({interaction.guild_id})")
    await interaction.response.send_message(f"✅ Message received and acknowledged! Bot is working correctly.")

# ================= Sheets commands =================
@tree.command(name="append", description="Append a row: date, user, category.")
@app_commands.describe(username="Name to log", category="Category to log", worksheet="Optional worksheet/tab")
async def append(interaction: discord.Interaction, username: str, category: str, worksheet: str | None = None):
    await interaction.response.defer(ephemeral=True)
    date_str = datetime.now().strftime("%m/%d/%Y")
    values = [date_str, username, category]
    async with write_lock:
        try:
            await asyncio.to_thread(safe_append_row, values, worksheet)
            await interaction.followup.send(f"📝 Logged **{username}** → **{category}**.", ephemeral=True)
        except Exception as e:
            await interaction.followup.send(f"❌ Append failed: `{e}`", ephemeral=True)

@tree.command(name="loguser", description="(Admins) Log a user to a category you pick.")
@app_commands.default_permissions(administrator=True)
@app_commands.describe(username="User to log", category="Category", worksheet="Optional worksheet/tab")
async def loguser(interaction: discord.Interaction, username: str, category: str, worksheet: str | None = None):
    await interaction.response.defer(ephemeral=True)
    date_str = datetime.now().strftime("%m/%d/%Y")
    values = [date_str, username, category]
    async with write_lock:
        try:
            await asyncio.to_thread(safe_append_row, values, worksheet)
            await interaction.followup.send(f"✅ Logged **{username}** → **{category}**.", ephemeral=True)
        except Exception as e:
            await interaction.followup.send(f"❌ `{e}`", ephemeral=True)

@tree.command(name="loguser_text", description="(Admins) Log a category for a name you type.")
@app_commands.default_permissions(administrator=True)
@app_commands.describe(username="Name to record (free text)", category="Category to log", worksheet="Optional worksheet/tab")
async def loguser_text(interaction: discord.Interaction, username: str, category: str, worksheet: str | None = None):
    await interaction.response.defer(ephemeral=True)
    date_str = datetime.now().strftime("%m/%d/%Y")
    values = [date_str, username, category]
    async with write_lock:
        try:
            await asyncio.to_thread(safe_append_row, values, worksheet)
            await interaction.followup.send(f"🗂️ Logged **{username}** → **{category}**.", ephemeral=True)
        except Exception as e:
            await interaction.followup.send(f"❌ `{e}`", ephemeral=True)

@tree.command(name="setcell", description="Set a single cell (A1) to a value.")
@app_commands.describe(a1="Cell (e.g., B2)", value="Value to write", worksheet="Optional worksheet/tab")
async def setcell(interaction: discord.Interaction, a1: str, value: str, worksheet: str | None = None):
    await interaction.response.defer(ephemeral=True)
    async with write_lock:
        try:
            await asyncio.to_thread(safe_set_cell, a1, value, worksheet)
            await interaction.followup.send(f"✅ Set **{a1}** → `{value}`.", ephemeral=True)
        except Exception as e:
            await interaction.followup.send(f"❌ `{e}`", ephemeral=True)

# ================= Run =================
if __name__ == "__main__":
    bot.run(DISCORD_BOT_TOKEN)<|MERGE_RESOLUTION|>--- conflicted
+++ resolved
@@ -48,8 +48,8 @@
         creds = Credentials.from_service_account_file(SA_JSON_PATH, scopes=SCOPES)
     else:
         raise RuntimeError(
-            "Missing Google service account credentials. Set GOOGLE_SERVICE_ACCOUNT_JSON_INLINE "
-            "or GOOGLE_SERVICE_ACCOUNT_JSON_PATH."
+            "Missing Google service account credentials. "
+            "Set GOOGLE_SERVICE_ACCOUNT_JSON_INLINE or GOOGLE_SERVICE_ACCOUNT_JSON_PATH."
         )
     return gspread.authorize(creds)
 
@@ -70,7 +70,7 @@
 # ================= Startup & sync =================
 @bot.event
 async def setup_hook():
-    # Load cogs before the bot connects
+    # Load cogs before the first sync
     try:
         await bot.load_extension("duel_royale")
         print("Loaded duel_royale cog ✅")
@@ -82,58 +82,25 @@
     except Exception as e:
         print(f"Failed loading fun: {e}")
 
-async def sync_all_commands():
-    """Sync commands to all guilds and globally"""
+@bot.event
+async def on_ready():
     try:
-<<<<<<< HEAD
         print("Registered commands in code:", [c.name for c in tree.get_commands()])
 
         # Per-guild sync (instant in each server)
-=======
-        commands = tree.get_commands()
-        print(f"Registered commands in code: {[c.name for c in commands]} (Total: {len(commands)})")
-        
-        # List all commands with their types
-        for cmd in commands:
-            print(f"  - {cmd.name}: {type(cmd).__name__}")
-
-        # Per-guild sync (instant in each server, handles guild-specific commands)
-        total = 0
-        print(f"Syncing commands to {len(bot.guilds)} guilds")
->>>>>>> e2645dbe
         for g in bot.guilds:
             gobj = discord.Object(id=g.id)
-            print(f"Attempting to sync to guild {g.name} ({g.id})...")
             synced = await tree.sync(guild=gobj)
             print(f"Synced {len(synced)} commands to guild {g.name} ({g.id})")
-<<<<<<< HEAD
 
-        # Global sync (rolls out everywhere; may take a bit)
-=======
-            if synced:
-                print(f"  Synced command names: {[cmd.name for cmd in synced]}")
-            total += len(synced)
-
-        # Global sync (works everywhere; may take a few minutes to appear)
-        print("Attempting global sync...")
->>>>>>> e2645dbe
+        # Global sync (may take a few minutes to propagate)
         synced_global = await tree.sync()
         print(f"Synced {len(synced_global)} commands globally")
-        if synced_global:
-            print(f"  Global synced command names: {[cmd.name for cmd in synced_global]}")
+
+        print(f"Logged in as {bot.user} (ID: {bot.user.id})")
     except Exception as e:
         print("Command sync failed:", e)
-        import traceback
-        traceback.print_exc()
 
-@bot.event
-async def on_ready():
-    print(f"Logged in as {bot.user} (ID: {bot.user.id})")
-    print(f"Bot is in {len(bot.guilds)} guild(s)")
-    
-    # Sync commands now that bot is fully connected and has guild information
-    await sync_all_commands()
-        
 # ================= Utility / admin =================
 @app_commands.default_permissions(administrator=True)
 @tree.command(name="sync_commands", description="Force-resync slash commands to THIS server (admin only).")
@@ -164,13 +131,7 @@
 
 @tree.command(name="ping", description="Latency check.")
 async def ping(interaction: discord.Interaction):
-    print(f"Ping command received from {interaction.user} in {interaction.guild.name} ({interaction.guild_id})")
-    await interaction.response.send_message(f"Local Pong! `{round(bot.latency*1000)}ms`", ephemeral=True)
-
-@tree.command(name="test_example", description="Simple test command to verify bot is responding.", guilds=[discord.Object(id=1415122720437571666)])
-async def test(interaction: discord.Interaction):
-    print(f"Test command received from {interaction.user} in {interaction.guild.name} ({interaction.guild_id})")
-    await interaction.response.send_message(f"✅ Message received and acknowledged! Bot is working correctly.")
+    await interaction.response.send_message(f"Pong! `{round(bot.latency*1000)}ms`", ephemeral=True)
 
 # ================= Sheets commands =================
 @tree.command(name="append", description="Append a row: date, user, category.")
