--- conflicted
+++ resolved
@@ -48,64 +48,6 @@
     pass
 
 
-<<<<<<< HEAD
-=======
-class UnbelievaBoat:
-    def __init__(self):
-        self.base = "https://unbelievaboat.com/api/v1"
-        self.token = os.getenv("UNBELIEVABOAT_TOKEN")
-        if not self.token:
-            raise RuntimeError("Set UNBELIEVABOAT_TOKEN")
-        # default: DO NOT allow negatives
-        self.allow_negative = os.getenv("UNB_ALLOW_NEGATIVE", "0") in ("1", "true", "True", "yes")
-
-    def _headers(self) -> dict:
-        return {
-            "Authorization": self.token,
-            "Accept": "application/json",
-            "Content-Type": "application/json",
-        }
-
-    async def get_user(self, guild_id: int, user_id: int) -> dict:
-        url = f"{self.base}/guilds/{int(guild_id)}/users/{int(user_id)}"
-        async with aiohttp.ClientSession() as s:
-            async with s.get(url, headers=self._headers()) as r:
-                if r.status >= 400:
-                    raise UnbError(f"UNB HTTP {r.status}: {await r.text()}")
-                return await r.json()
-
-    async def get_cash(self, guild_id: int, user_id: int) -> int:
-        data = await self.get_user(guild_id, user_id)
-        return int(data.get("cash", 0))
-
-    async def patch_cash(self, guild_id: int, user_id: int, delta: int, reason: str) -> dict:
-        url = f"{self.base}/guilds/{int(guild_id)}/users/{int(user_id)}"
-        payload = {"cash": int(delta), "reason": reason}
-        async with aiohttp.ClientSession() as s:
-            async with s.patch(url, json=payload, headers=self._headers()) as r:
-                txt = await r.text()
-                if r.status >= 400:
-                    if "insufficient" in txt.lower():
-                        raise InsufficientFunds(txt)
-                    raise UnbError(f"UNB HTTP {r.status}: {txt}")
-                try:
-                    return await r.json()
-                except Exception:
-                    return {}
-
-    async def debit(self, guild_id: int, user_id: int, amount: int, reason: str):
-        """Debit and enforce non-negative balance unless allow_negative is true."""
-        amount = abs(int(amount))
-        if not self.allow_negative:
-            bal = await self.get_cash(guild_id, user_id)
-            if bal < amount:
-                raise InsufficientFunds(f"Need {amount} but have {bal}")
-        await self.patch_cash(guild_id, user_id, -amount, reason)
-
-    async def credit(self, guild_id: int, user_id: int, amount: int, reason: str):
-        await self.patch_cash(guild_id, user_id, abs(int(amount)), reason)
-
->>>>>>> 6ff9a6c4
 
 # =================== DB Schema ===================
 
